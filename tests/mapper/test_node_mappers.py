--- conflicted
+++ resolved
@@ -674,7 +674,6 @@
         assert all(np.ravel(nf) == expected_node_batches[ii])
 
 
-<<<<<<< HEAD
 def test_node2vec_nodemapper_constructor_nx():
     """
     Node2VecNodeGenerator requires a StellarGraph object
@@ -729,7 +728,7 @@
     assert nf.shape == (1,)
 
 
-def test_attri2vec_nodemapper_2():
+def test_node2vec_nodemapper_2():
 
     n_batch = 2
 
@@ -749,16 +748,6 @@
         assert all(np.ravel(nf) == expected_node_batches[ii])
 
 
-def create_graph_features():
-    G = nx.Graph()
-    G.add_nodes_from(["a", "b", "c"])
-    G.add_edges_from([("a", "b"), ("b", "c"), ("a", "c")])
-    G = G.to_undirected()
-    return G, np.array([[1, 1], [1, 0], [0, 1]])
-
-
-=======
->>>>>>> ecd38f9c
 class Test_FullBatchNodeGenerator:
     """
     Tests of FullBatchNodeGenerator class
