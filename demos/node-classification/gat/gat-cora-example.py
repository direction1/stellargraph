--- conflicted
+++ resolved
@@ -323,14 +323,10 @@
         )
 
     edgelist = pd.read_csv(
-<<<<<<< HEAD
         os.path.join(graph_loc, "cora.cites"),
         sep="\t",
         header=None,
         names=["source", "target"],
-=======
-        os.path.join(graph_loc, "cora.cites"), sep="\t", header=None, names=["source", "target"]
->>>>>>> 5b67bc6b
     )
 
     # Load node features
