--- conflicted
+++ resolved
@@ -23,11 +23,8 @@
     "GraphSAGELinkGenerator",
     "HinSAGELinkGenerator",
     "Attri2VecLinkGenerator",
-<<<<<<< HEAD
     "Node2VecLinkGenerator",
-=======
     "DirectedGraphSAGELinkGenerator",
->>>>>>> ecd38f9c
 ]
 
 import random
@@ -484,14 +481,10 @@
 
         self.name = name
 
-<<<<<<< HEAD
         # Check if the graph has features
         G.check_graph_for_ml()
 
-    def sample_features(self, head_links):
-=======
     def sample_features(self, head_links, batch_num):
->>>>>>> ecd38f9c
         """
         Sample content features of the target nodes and the ids of the context nodes
         and return these as a list of feature arrays for the attri2vec algorithm.
@@ -513,8 +506,6 @@
 
         return batch_feats
 
-
-<<<<<<< HEAD
 class Node2VecLinkGenerator(BatchedLinkGenerator):
     """
     A data generator for context node prediction with node2vec models.
@@ -526,37 +517,17 @@
     nodes in the graph.
 
     Use the :meth:`.flow` method supplying the nodes and targets,
-=======
-class DirectedGraphSAGELinkGenerator(BatchedLinkGenerator):
-    """
-    A data generator for link prediction with directed Homogeneous GraphSAGE models
-
-    At minimum, supply the StellarDiGraph, the batch size, and the number of
-    node samples (separately for in-nodes and out-nodes) for each layer of the GraphSAGE model.
-
-    The supplied graph should be a StellarDiGraph object that is ready for
-    machine learning. Currently the model requires node features for all
-    nodes in the graph.
-
-    Use the :meth:`.flow` method supplying the nodes and (optionally) targets,
->>>>>>> ecd38f9c
     or an UnsupervisedSampler instance that generates node samples on demand,
     to get an object that can be used as a Keras data generator.
 
     Example::
 
-<<<<<<< HEAD
         G_generator = Node2VecLinkGenerator(G, 50)
         train_data_gen = G_generator.flow(edge_ids, edge_labels)
-=======
-        G_generator = DirectedGraphSageLinkGenerator(G, 50, [10,10], [10,10])
-        train_data_gen = G_generator.flow(edge_ids)
->>>>>>> ecd38f9c
 
     Args:
         G (StellarGraph): A machine-learning ready graph.
         batch_size (int): Size of batch of links to return.
-<<<<<<< HEAD
         name (str or None): Name of the generator (optional).
     """
 
@@ -565,7 +536,7 @@
 
         self.name = name
 
-    def sample_features(self, head_links):
+    def sample_features(self, head_links, batch_num):
         """
         Sample the ids of the target and context nodes.
         and return these as a list of feature arrays for the node2vec algorithm.
@@ -583,8 +554,31 @@
         target_feats = self.graph.get_index_for_nodes(target_ids)
         context_feats = self.graph.get_index_for_nodes(context_ids)
         batch_feats = [np.array(target_feats), np.array(context_feats)]
-
-=======
+        return batch_feats
+
+class DirectedGraphSAGELinkGenerator(BatchedLinkGenerator):
+    """
+    A data generator for link prediction with directed Homogeneous GraphSAGE models
+
+    At minimum, supply the StellarDiGraph, the batch size, and the number of
+    node samples (separately for in-nodes and out-nodes) for each layer of the GraphSAGE model.
+
+    The supplied graph should be a StellarDiGraph object that is ready for
+    machine learning. Currently the model requires node features for all
+    nodes in the graph.
+
+    Use the :meth:`.flow` method supplying the nodes and (optionally) targets,
+    or an UnsupervisedSampler instance that generates node samples on demand,
+    to get an object that can be used as a Keras data generator.
+
+    Example::
+
+        G_generator = DirectedGraphSageLinkGenerator(G, 50, [10,10], [10,10])
+        train_data_gen = G_generator.flow(edge_ids)
+
+    Args:
+        G (StellarGraph): A machine-learning ready graph.
+        batch_size (int): Size of batch of links to return.
         in_samples (list): The number of in-node samples per layer (hop) to take.
         out_samples (list): The number of out-node samples per layer (hop) to take.
         seed (int or str), optional: Random seed for the sampling methods.
@@ -668,5 +662,4 @@
         # and re-pack features into a list where source, target feats alternate
         # This matches the GraphSAGE link model with (node_src, node_dst) input sockets:
         batch_feats = [feats for ab in zip(*batch_feats) for feats in ab]
->>>>>>> ecd38f9c
         return batch_feats